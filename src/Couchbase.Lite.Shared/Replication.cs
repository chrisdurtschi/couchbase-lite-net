//
// Replication.cs
//
// Author:
//     Zachary Gramana  <zack@xamarin.com>
//
// Copyright (c) 2014 Xamarin Inc
// Copyright (c) 2014 .NET Foundation
//
// Permission is hereby granted, free of charge, to any person obtaining
// a copy of this software and associated documentation files (the
// "Software"), to deal in the Software without restriction, including
// without limitation the rights to use, copy, modify, merge, publish,
// distribute, sublicense, and/or sell copies of the Software, and to
// permit persons to whom the Software is furnished to do so, subject to
// the following conditions:
//
// The above copyright notice and this permission notice shall be
// included in all copies or substantial portions of the Software.
//
// THE SOFTWARE IS PROVIDED "AS IS", WITHOUT WARRANTY OF ANY KIND,
// EXPRESS OR IMPLIED, INCLUDING BUT NOT LIMITED TO THE WARRANTIES OF
// MERCHANTABILITY, FITNESS FOR A PARTICULAR PURPOSE AND
// NONINFRINGEMENT. IN NO EVENT SHALL THE AUTHORS OR COPYRIGHT HOLDERS BE
// LIABLE FOR ANY CLAIM, DAMAGES OR OTHER LIABILITY, WHETHER IN AN ACTION
// OF CONTRACT, TORT OR OTHERWISE, ARISING FROM, OUT OF OR IN CONNECTION
// WITH THE SOFTWARE OR THE USE OR OTHER DEALINGS IN THE SOFTWARE.
//
//
// Copyright (c) 2014 Couchbase, Inc. All rights reserved.
//
// Licensed under the Apache License, Version 2.0 (the "License"); you may not use this file
// except in compliance with the License. You may obtain a copy of the License at
//
// http://www.apache.org/licenses/LICENSE-2.0
//
// Unless required by applicable law or agreed to in writing, software distributed under the
// License is distributed on an "AS IS" BASIS, WITHOUT WARRANTIES OR CONDITIONS OF ANY KIND,
// either express or implied. See the License for the specific language governing permissions
// and limitations under the License.
//

using System;
using System.Collections.Generic;
using System.Net;
using System.Web;
using System.Threading.Tasks;
using System.Net.Http;
using System.IO;
using System.Linq;
using System.Threading;
using Newtonsoft.Json.Linq;
using Couchbase.Lite.Util;
using Couchbase.Lite.Auth;
using Couchbase.Lite.Support;
using Couchbase.Lite.Internal;
using Sharpen;
using System.Net.Http.Headers;


namespace Couchbase.Lite
{

    #region Enums

    /// <summary>
    /// Describes the status of a <see cref="Couchbase.Lite.Replication"/>.
    /// <list type="table">
    /// <listheader>
    /// <term>Name</term>
    /// <description>Description</description>
    /// </listheader>
    /// <item>
    /// <term>Stopped</term>
    /// <description>
    /// The <see cref="Couchbase.Lite.Replication"/> is finished or hit a fatal error.
    /// </description>
    /// </item>
    /// <item>
    /// <term>Offline</term>
    /// <description>
    /// The remote host is currently unreachable.
    /// </description>
    /// </item>
    /// <item>
    /// <term>Idle</term>
    /// <description>
    /// The continuous <see cref="Couchbase.Lite.Replication"/> is caught up and
    /// waiting for more changes.
    /// </description>
    /// </item>
    /// <item>
    /// <term>Active</term>
    /// <description>
    /// The <see cref="Couchbase.Lite.Replication"/> is actively transferring data.
    /// </description>
    /// </item>
    /// </list>
    /// </summary>
    public enum ReplicationStatus {
        Stopped,
        Offline,
        Idle,
        Active
    }

    #endregion

    /// <summary>
    /// A Couchbase Lite pull or push <see cref="Couchbase.Lite.Replication"/>
    /// between a local and a remote <see cref="Couchbase.Lite.Database"/>.
    /// </summary>
    public abstract partial class Replication
    {

    #region Constants

        internal static readonly string ChannelsQueryParam = "channels";
        internal static readonly string ByChannelFilterName = "sync_gateway/bychannel";
        internal static readonly string ReplicatorDatabaseName = "_replicator";

    #endregion

    #region Constructors

        protected Replication(Database db, Uri remote, bool continuous, TaskFactory workExecutor)
            : this(db, remote, continuous, null, workExecutor) { }

        /// <summary>Private Constructor</summary>
        protected Replication(Database db, Uri remote, bool continuous, IHttpClientFactory clientFactory, TaskFactory workExecutor, CancellationTokenSource tokenSource = null)
        {
            LocalDatabase = db;
            Continuous = continuous;
            WorkExecutor = workExecutor;
            CancellationTokenSource = tokenSource ?? new CancellationTokenSource();
            RemoteUrl = remote;
            Status = ReplicationStatus.Stopped;
            online = true;
            RequestHeaders = new Dictionary<String, Object>();
            requests = new HashSet<HttpClient>();

            if (RemoteUrl.GetQuery() != null && !RemoteUrl.GetQuery().IsEmpty())
            {
                var uri = new Uri(remote.ToString());
                var personaAssertion = URIUtils.GetQueryParameter(uri, PersonaAuthorizer.QueryParameter);

                if (personaAssertion != null && !personaAssertion.IsEmpty())
                {
                    var email = PersonaAuthorizer.RegisterAssertion(personaAssertion);
                    var authorizer = new PersonaAuthorizer(email);
                    Authenticator = authorizer;
                }

                var facebookAccessToken = URIUtils.GetQueryParameter(uri, FacebookAuthorizer.QueryParameter);

                if (facebookAccessToken != null && !facebookAccessToken.IsEmpty())
                {
                    var email = URIUtils.GetQueryParameter(uri, FacebookAuthorizer.QueryParameterEmail);
                    var authorizer = new FacebookAuthorizer(email);
                    Uri remoteWithQueryRemoved = null;

                    try
                    {
                        remoteWithQueryRemoved = new UriBuilder(remote.Scheme, remote.GetHost(), remote.Port, remote.AbsolutePath).Uri;
                    }
                    catch (UriFormatException e)
                    {
                        throw new ArgumentException("Invalid URI format.", "remote", e);
                    }

                    FacebookAuthorizer.RegisterAccessToken(facebookAccessToken, email, remoteWithQueryRemoved.ToString());

                    Authenticator = authorizer;
                }
                // we need to remove the query from the URL, since it will cause problems when
                // communicating with sync gw / couchdb
                try
                {
                    RemoteUrl = new UriBuilder(remote.Scheme, remote.GetHost(), remote.Port, remote.AbsolutePath).Uri;
                }
                catch (UriFormatException e)
                {
                    throw new ArgumentException("Invalid URI format.", "remote", e);
                }
            }

            Batcher = new Batcher<RevisionInternal>(workExecutor, InboxCapacity, ProcessorDelay,
                inbox =>
                {
                    Log.V (Tag, "*** " + this + ": BEGIN processInbox (" + inbox.Count + " sequences)");
                    ProcessInbox (new RevisionList (inbox));
                    Log.V (Tag, "*** " + this.ToString () + ": END processInbox (lastSequence=" + LastSequence);
                    UpdateActive();
                }, CancellationTokenSource);

            SetClientFactory(clientFactory);
        }

    #endregion

    #region Constants

        const int ProcessorDelay = 500; //Milliseconds
        const int InboxCapacity = 100;
        const int RetryDelay = 60; // Seconds
        const int SaveLastSequenceDelay = 2; //Seconds

        readonly string Tag = "Replication";

    #endregion

    #region Non-public Members

        private static Int32 lastSessionID = 0;

        readonly protected TaskFactory WorkExecutor; // FIXME: Remove this.

        protected IHttpClientFactory clientFactory;

        protected internal String  sessionID;

        protected internal Boolean lastSequenceChanged;

        private String lastSequence;
        protected internal String LastSequence
        {
            get { return lastSequence; }
            set
            {
                if (value != null && !value.Equals(lastSequence))
                {
                    Log.V(Tag, "Setting lastSequence to " + value + " from( " + lastSequence + ")");
                    lastSequence = value;

                    if (!lastSequenceChanged)
                    {
                        lastSequenceChanged = true;
                        Task.Delay(SaveLastSequenceDelay)
                            .ContinueWith(task =>
                            {
                                SaveLastSequence();
                            });
                    }
                }
            }
        }

        protected internal Boolean savingCheckpoint;
        protected internal Boolean overdueForSave;
        protected internal IDictionary<String, Object> remoteCheckpoint;
        protected internal Boolean online;

        protected internal Boolean continuous;

        protected internal Int32 completedChangesCount;
        protected internal Int32 changesCount;
        protected internal Int32 asyncTaskCount;
        protected internal Boolean active;

        internal IAuthenticator Authenticator { get; set; }

        internal CookieContainer CookieContainer
        {
            get
            {
                return clientFactory.GetCookieContainer();
            }
        }

        internal Batcher<RevisionInternal> Batcher { get; set; }
        private CancellationTokenSource CancellationTokenSource { get; set; }
        private CancellationTokenSource RetryIfReadyTokenSource { get; set; }
        private Task RetryIfReadyTask { get; set; }

        protected internal IDictionary<String, Object> RequestHeaders { get; set; }

        protected internal ICollection<HttpClient> requests;

        private Int32 revisionsFailed;

        readonly object asyncTaskLocker = new object ();

        private EventHandler<NetworkReachabilityChangeEventArgs> networkReachabilityEventHandler;

        protected void SetClientFactory(IHttpClientFactory clientFactory)
        {
            if (clientFactory != null)
            {
                this.clientFactory = clientFactory;
            }
            else
            {
                Manager manager = null;
                if (LocalDatabase != null)
                {
                    manager = LocalDatabase.Manager;
                }

                IHttpClientFactory managerClientFactory = null;
                if (manager != null)
                {
                    managerClientFactory = manager.DefaultHttpClientFactory;
                }

                if (managerClientFactory != null)
                {
                    this.clientFactory = managerClientFactory;
                }
                else
                {
                    CookieStore cookieStore = null;
                    if (manager != null)
                    {
                        cookieStore = manager.SharedCookieStore;
                    }

                    if (cookieStore == null)
                    {
                        cookieStore = new CookieStore();
                    }

                    this.clientFactory = new CouchbaseLiteHttpClientFactory(cookieStore);
                }
            }
        }

        void NotifyChangeListeners ()
        {
            UpdateProgress();

            var evt = Changed;
            if (evt == null) return;

            var args = new ReplicationChangeEventArgs(this);

            // Ensure callback runs on captured context, which should be the UI thread.
            LocalDatabase.Manager.CapturedContext.StartNew(()=>evt(this, args));
        }

        // This method will be used by Router.
        internal bool GoOffline()
        {
            if (!online)
            {
                return false;
            }

            if (LocalDatabase == null)
            {
                return false;
            }

            LocalDatabase.Manager.RunAsync(() =>
            {
                Log.D(Tag, "Going offline");
                online = false;

                StopRemoteRequests();

                UpdateProgress();
                NotifyChangeListeners();
            });

            return true;
        }

        // This method will be used by Router.
        internal bool GoOnline()
        {
            if (online)
            {
                return false;
            }

            if (LocalDatabase == null)
            {
                return false;
            }

            LocalDatabase.Manager.RunAsync(() =>
            {
                Log.D(Tag, "Going online");
                online = true;
                if (IsRunning)
                {
                    lastSequence = null;
                    LastError = null;
                }

                CheckSession();
                NotifyChangeListeners();
            });

            return true;
        }

        internal void StopRemoteRequests()
        {
            IList<HttpClient> remoteRequests;
            lock(requests)
            {
                remoteRequests = new List<HttpClient>(requests);
            }

            foreach(var client in remoteRequests)
            {
                client.CancelPendingRequests();
            }
        }

        internal void UpdateProgress()
        {
            if (!IsRunning)
            {
                Status = ReplicationStatus.Stopped;
            }
            else
            {
                if (!online)
                {
                    Status = ReplicationStatus.Offline;
                }
                else
                {
                    if (active)
                    {
                        Status = ReplicationStatus.Active;
                    }
                    else
                    {
                        Status = ReplicationStatus.Idle;
                    }
                }
            }
        }

        internal void DatabaseClosing()
        {
            SaveLastSequence();
            Stop();
            ClearDbRef();
        }

        internal void ClearDbRef()
        {
            if (savingCheckpoint && LastSequence != null)
            {
                LocalDatabase.SetLastSequence(LastSequence, RemoteCheckpointDocID(), !IsPull);
                LocalDatabase = null;
            }
        }

        internal void AddToInbox(RevisionInternal rev)
        {
            Batcher.QueueObject(rev);
            UpdateActive();
        }

        internal void CheckSession()
        {
            if (Authenticator != null && Authenticator.UsesCookieBasedLogin)
            {
                CheckSessionAtPath("/_session");
            }
            else
            {
                FetchRemoteCheckpointDoc();
            }
        }

        internal void CheckSessionAtPath(string sessionPath)
        {
            Log.D(Tag, "checkSessionAtPath() calling asyncTaskStarted()");
            AsyncTaskStarted();
            SendAsyncRequest(HttpMethod.Get, sessionPath, null, (result, e) => {
                try
                {
                    if (e != null)
                    {
                        if (e is WebException && ((WebException)e).Status == WebExceptionStatus.ProtocolError && ((HttpWebResponse)((WebException)e).Response).StatusCode == HttpStatusCode.NotFound
                            && sessionPath.Equals("/_session", StringComparison.InvariantCultureIgnoreCase)) {
                            CheckSessionAtPath ("_session");
                            return;
                        }
                        Log.E(Tag, "Session check failed", e);
                        LastError = e;
                    }
                    else
                    {
                        var response = ((JObject)result).ToObject<IDictionary<string, object>>();
                        var userCtx = ((JObject)response.Get("userCtx")).ToObject<IDictionary<string, object>>();
                        var username = (string)userCtx.Get ("name");

                        if (!string.IsNullOrEmpty (username)) {
                            Log.D (Tag, string.Format ("{0} Active session, logged in as {1}", this, username));
                            FetchRemoteCheckpointDoc ();
                        } else {
                            Log.D (Tag, string.Format ("{0} No active session, going to login", this));
                            Login ();
                        }
                    }
                }
                finally
                {
                    Log.D(Tag, "checkSessionAtPath() calling asyncTaskFinished()");
                    AsyncTaskFinished (1);
                }
            });
        }

        protected internal virtual void Login()
        {
            var loginParameters = Authenticator.LoginParametersForSite(RemoteUrl);
            if (loginParameters == null)
            {
                Log.D(Tag, String.Format("{0}: {1} has no login parameters, so skipping login", this, Authenticator));
                FetchRemoteCheckpointDoc();
                return;
            }

            var loginPath = Authenticator.LoginPathForSite(RemoteUrl);
            Log.D(Tag, string.Format("{0}: Doing login with {1} at {2}", this, Authenticator.GetType(), loginPath));

            Log.D(Tag, string.Format("{0} | {1} : login() calling asyncTaskStarted()", this, Sharpen.Thread.CurrentThread()));
            AsyncTaskStarted();
            SendAsyncRequest(HttpMethod.Post, loginPath, loginParameters, (result, e) => {
                try
                {
                    if (e != null)
                    {
                        Log.D (Tag, string.Format ("{0}: Login failed for path: {1}", this, loginPath));
                        LastError = e;
                    }
                    else
                    {
                        Log.D (Tag, string.Format ("{0}: Successfully logged in!", this));
                        FetchRemoteCheckpointDoc ();
                    }
                }
                finally
                {
                    Log.D(Tag, "login() calling asyncTaskFinished()");
                    AsyncTaskFinished (1);
                }
            });
        }

        internal void FetchRemoteCheckpointDoc()
        {
            lastSequenceChanged = false;
            var localLastSequence = LocalDatabase.LastSequenceWithRemoteURL(RemoteUrl, !IsPull);
            Log.D(Tag, "fetchRemoteCheckpointDoc() calling asyncTaskStarted()");
            AsyncTaskStarted();
            var checkpointId = RemoteCheckpointDocID();
            SendAsyncRequest(HttpMethod.Get, "/_local/" + checkpointId, null, (response, e) => {
                try
                {
                    if (e != null && !Is404 (e)) {
                        Log.D (Tag, " error getting remote checkpoint: " + e);
                        SetLastError(e);
                    } else {
                        if (e != null && Is404 (e)) {
                            Log.D (Tag, " 404 error getting remote checkpoint " + RemoteCheckpointDocID () + ", calling maybeCreateRemoteDB");
                            MaybeCreateRemoteDB ();
                        }

                        IDictionary<string, object> result = null;

                        if (response != null) {
                            var responseData = (JObject)response;
                            result = responseData.ToObject<IDictionary<string, object>>();
                            remoteCheckpoint = result;
                        }
                        remoteCheckpoint = result;
                        string remoteLastSequence = null;

                        if (result != null) {
                            remoteLastSequence = (string)result.Get("lastSequence");
                        }

                        if (remoteLastSequence != null && remoteLastSequence.Equals (localLastSequence)) {
                            LastSequence = localLastSequence;
                            Log.V (Tag, "Replicating from lastSequence=" + LastSequence);
                        } else {
                            Log.V (Tag, "lastSequence mismatch: I had " + localLastSequence + ", remote had " + remoteLastSequence);
                        }

                        BeginReplicating ();
                    }
                }
                catch (Exception ex)
                {
                    Log.E(Tag, "Error", ex);
                }
                finally
                {
                    AsyncTaskFinished (1);
                }
            });
        }

        private static bool Is404(Exception e)
        {
            var result = false;
            if (e is Couchbase.Lite.HttpResponseException)
                return ((HttpResponseException)e).StatusCode == HttpStatusCode.NotFound;
            return (e is HttpResponseException) && ((HttpResponseException)e).StatusCode == HttpStatusCode.NotFound;
        }

        internal abstract void BeginReplicating();

        /// <summary>CHECKPOINT STORAGE:</summary>
        protected internal virtual void MaybeCreateRemoteDB() { }

        // FIXME: No-op.
        abstract internal void ProcessInbox(RevisionList inbox);

        internal void AsyncTaskStarted()
        {   // TODO.ZJG: Replace lock with Interlocked.CompareExchange.
            lock (asyncTaskLocker)
            {
                Log.D(Tag, "asyncTaskStarted() called, asyncTaskCount: " + asyncTaskCount);
                if (asyncTaskCount++ == 0)
                {
                    UpdateActive();
                }
                Log.D(Tag, "asyncTaskStarted() updated asyncTaskCount to " + asyncTaskCount);
            }
        }

        internal void AsyncTaskFinished(Int32 numTasks)
        {
            var cancel = CancellationTokenSource.IsCancellationRequested;
            if (cancel)
                return;

            lock (asyncTaskLocker)
            {
                Log.D(Tag, "asyncTaskFinished() called, asyncTaskCount: " + asyncTaskCount);
                asyncTaskCount -= numTasks;
                System.Diagnostics.Debug.Assert(asyncTaskCount >= 0);
                if (asyncTaskCount == 0)
                {
                    UpdateActive();
                }
                Log.D(Tag, "asyncTaskFinished() updated asyncTaskCount to: " + asyncTaskCount);
            }
        }

        internal void UpdateActive()
        {
            try {
                var batcherCount = 0;
                if (Batcher != null)
                {
                    batcherCount = Batcher.Count();
                }
                else
                {
                    Log.W(Tag, "batcher object is null");
                }

                var newActive = batcherCount > 0 || asyncTaskCount > 0;
                if (active != newActive)
                {
                    Log.D(Tag, "Progress: set active = " + newActive + " asyncTaskCount: " + asyncTaskCount + " batcherCount: " + batcherCount );
                    active = newActive;
                    NotifyChangeListeners();

                    if (!active)
                    {
                        if (!continuous)
                        {
                            Log.D(Tag, "since !continuous, calling stopped()");
                            Stopped();
                        }
                        else if (LastError != null) /*(revisionsFailed > 0)*/
                        {
                            string msg = string.Format("{0}: Failed to xfer {1} revisions, will retry in {2} sec", this, revisionsFailed, RetryDelay);
                            Log.D(Tag, msg);
                            CancelPendingRetryIfReady();
                            ScheduleRetryIfReady();
                        }

                    }
                }
            }
            catch (Exception e)
            {
                Log.E(Tag, "Exception in updateActive()", e);
            }
        }

        internal virtual void Stopped()
        {
            Log.V(Tag, "STOPPING");

            Log.V(Tag, this + " Stopped() called");

            IsRunning = false;

            NotifyChangeListeners();

            SaveLastSequence();

            Log.V(Tag, "set batcher to null");

            Batcher = null;
<<<<<<< HEAD
            
            if (LocalDatabase != null)
            {
                var reachabilityManager = LocalDatabase.Manager.Context.NetworkReachabilityManager;
                if (reachabilityManager != null)
=======

            if (LocalDatabase != null)
            {
                var reachabilityManager = LocalDatabase.Manager.Context.NetworkReachabilityManager;
                if (reachabilityManager != null) 
>>>>>>> cf61b05c
                {
                    reachabilityManager.Changed -= networkReachabilityEventHandler;
                }
            }

            ClearDbRef();

            Log.V(Tag, "STOPPED");
        }

        internal void SaveLastSequence()
        {
            if (!lastSequenceChanged)
            {
                return;
            }
            if (savingCheckpoint)
            {
                // If a save is already in progress, don't do anything. (The completion block will trigger
                // another save after the first one finishes.)
                overdueForSave = true;
                return;
            }

            lastSequenceChanged = false;
            overdueForSave = false;

            Log.D(Tag, "saveLastSequence() called. lastSequence: " + LastSequence);

            var body = new Dictionary<String, Object>();
            if (remoteCheckpoint != null)
            {
                body.PutAll(remoteCheckpoint);
            }
            body["lastSequence"] = LastSequence;
            var remoteCheckpointDocID = RemoteCheckpointDocID();
            if (String.IsNullOrEmpty(remoteCheckpointDocID))
            {
                Log.W(Tag, "remoteCheckpointDocID is null, aborting saveLastSequence()");
                return;
            }

            savingCheckpoint = true;
            //Log.D(Tag, "put remote _local document.  checkpointID: " + remoteCheckpointDocID);
            SendAsyncRequest(HttpMethod.Put, "/_local/" + remoteCheckpointDocID, body, (result, e) => {
                savingCheckpoint = false;
                if (e != null)
                {
                    Log.V (Tag, "Unable to save remote checkpoint", e);
                }

                if (LocalDatabase == null)
                {
                    Log.W(Tag, "Database is null, ignoring remote checkpoint response");
                    return;
                }

                if (e != null)
                {
                    switch (GetStatusFromError(e))
                    {
                        case StatusCode.NotFound:
                            {
                                remoteCheckpoint = null;
                                overdueForSave = true;
                                break;
                            }
                        case StatusCode.Conflict:
                            {
                                RefreshRemoteCheckpointDoc();
                                break;
                            }
                        default:
                            {
                                // TODO: On 401 or 403, and this is a pull, remember that remote
                                // TODO: is read-only & don't attempt to read its checkpoint next time.
                                break;
                            }
                    }
                }
                else
                {
                    var response = ((JObject)result).ToObject<IDictionary<string, object>>();
                    body.Put ("_rev", response.Get ("rev"));
                    remoteCheckpoint = body;
                    LocalDatabase.SetLastSequence(LastSequence, RemoteCheckpointDocID(), IsPull);
                }

                if (overdueForSave) {
                    SaveLastSequence ();
                }
            });
        }

        internal void SendAsyncRequest(HttpMethod method, string relativePath, object body, RemoteRequestCompletionBlock completionHandler)
        {
            try
            {
                var urlStr = BuildRelativeURLString(relativePath);
                var url = new Uri(urlStr);
                SendAsyncRequest(method, url, body, completionHandler);
            }
            catch (UriFormatException e)
            {
                Log.E(Tag, "Malformed URL for async request", e);
                throw;
            }
            catch (Exception e)
            {
                Log.E(Tag, "Unhandled exception", e);
                throw;
            }
        }

        internal String BuildRelativeURLString(String relativePath)
        {
            // the following code is a band-aid for a system problem in the codebase
            // where it is appending "relative paths" that start with a slash, eg:
            //     http://dotcom/db/ + /relpart == http://dotcom/db/relpart
            // which is not compatible with the way the java url concatonation works.
            var remoteUrlString = RemoteUrl.ToString();
            if (remoteUrlString.EndsWith ("/", StringComparison.InvariantCultureIgnoreCase) && relativePath.StartsWith ("/", StringComparison.InvariantCultureIgnoreCase))
            {
                remoteUrlString = remoteUrlString.Substring(0, remoteUrlString.Length - 1);
            }
            return remoteUrlString + relativePath;
        }

        internal void SendAsyncRequest(HttpMethod method, Uri url, Object body, RemoteRequestCompletionBlock completionHandler)
        {
            var message = new HttpRequestMessage(method, url);
            var mapper = Manager.GetObjectMapper();
            if (body != null)
            {
                var bytes = mapper.WriteValueAsBytes(body).ToArray();
                var byteContent = new ByteArrayContent(bytes);
                message.Content = byteContent;
                message.Content.Headers.ContentType = new MediaTypeHeaderValue("application/json");
            }
            message.Headers.Add("Accept", new[] { "multipart/related", "application/json" });

            var client = clientFactory.GetHttpClient();

            var authHeader = AuthUtils.GetAuthenticationHeaderValue(Authenticator, message.RequestUri);
            if (authHeader != null)
            {
                client.DefaultRequestHeaders.Authorization = authHeader;
            }

            client.SendAsync(message, HttpCompletionOption.ResponseHeadersRead, CancellationTokenSource.Token)
                .ContinueWith(response =>
                {
                    lock(requests)
                    {
                        requests.Remove(client);
                    }

                    if (completionHandler != null)
                    {
                        Exception error = null;
                        object fullBody = null;

                        try
                        {
                            if (response.Status != TaskStatus.RanToCompletion) {
                                Log.D(Tag, "SendAsyncRequest did not run to completion.", response.Exception);
                            }

                            error = error is AggregateException
                                ? response.Exception.Flatten()
                                : response.Exception;

                            if (error == null && !response.Result.IsSuccessStatusCode)
                            {
                                error = new HttpResponseException(response.Result.StatusCode);
                            }

                            if (error == null)
                            {
                                var content = response.Result.Content;
                                if (content != null)
                                {
                                    fullBody = mapper.ReadValue<object>(content.ReadAsStreamAsync().Result);
                                }
                            }
                        }
                        catch (Exception e)
                        {
                            error = e;
                            Log.E(Tag, "SendAsyncRequest has an error occurred.", e);
                        }

                        if (response.Status == TaskStatus.Canceled)
                        {
                            fullBody = null;
                            error = new Exception("SendAsyncRequest Task has been canceled.");
                        }

                        completionHandler(fullBody, error);
                    }

                    return response.Result;
                }, CancellationTokenSource.Token, TaskContinuationOptions.None, WorkExecutor.Scheduler);

            lock(requests)
            {
                requests.Add(client);
            }
        }

        private void AddRequestHeaders(HttpRequestMessage request)
        {
            foreach (string requestHeaderKey in RequestHeaders.Keys)
            {
                request.Headers.Add(requestHeaderKey, RequestHeaders.Get(requestHeaderKey).ToString());
            }
        }

        internal void SendAsyncMultipartDownloaderRequest(HttpMethod method, string relativePath, object body, Database db, RemoteRequestCompletionBlock onCompletion)
        {
            try
            {
                var urlStr = BuildRelativeURLString(relativePath);
                var url = new Uri(urlStr);

                var message = new HttpRequestMessage(method, url);
                message.Headers.Add("Accept", "*/*");
                AddRequestHeaders(message);

                var client = clientFactory.GetHttpClient();

                var authHeader = AuthUtils.GetAuthenticationHeaderValue(Authenticator, message.RequestUri);
                if (authHeader != null)
                {
                    client.DefaultRequestHeaders.Authorization = authHeader;
                }

                client.SendAsync(message, HttpCompletionOption.ResponseHeadersRead, CancellationTokenSource.Token).ContinueWith(new Action<Task<HttpResponseMessage>>(responseMessage =>
                {
                    object fullBody = null;
                    Exception error = null;
                    try
                    {
                        var response = responseMessage.Result;
                        // add in cookies to global store
                        //CouchbaseLiteHttpClientFactory.Instance.AddCookies(clientFactory.HttpHandler.CookieContainer.GetCookies(url));

                        var status = response.StatusCode;
                        if ((Int32)status.GetStatusCode() >= 300)
                        {
                            Log.E(Tag, "Got error " + Sharpen.Extensions.ToString(status.GetStatusCode()));
                            Log.E(Tag, "Request was for: " + message);
                            Log.E(Tag, "Status reason: " + response.ReasonPhrase);
                            error = new WebException(response.ReasonPhrase);
                        }
                        else
                        {
                            var entity = response.Content;
                            var contentTypeHeader = response.Content.Headers.ContentType;
                            InputStream inputStream = null;
                            if (contentTypeHeader != null && contentTypeHeader.ToString().Contains("multipart/related"))
                            {
                                try
                                {
                                    var reader = new MultipartDocumentReader(LocalDatabase);
                                    var contentType = contentTypeHeader.ToString();
                                    reader.SetContentType(contentType);

                                    var inputStreamTask = entity.ReadAsStreamAsync();
                                    inputStreamTask.Wait(90000, CancellationTokenSource.Token);
                                    inputStream = inputStreamTask.Result;

                                    const int bufLen = 1024;
                                    var buffer = new byte[bufLen];

                                    int numBytesRead = 0;
                                    while ((numBytesRead = inputStream.Read(buffer)) != -1)
                                    {
                                        if (numBytesRead != bufLen)
                                        {
                                            var bufferToAppend = new ArraySegment<Byte>(buffer, 0, numBytesRead).Array;
                                            reader.AppendData(bufferToAppend);
                                        }
                                        else
                                        {
                                            reader.AppendData(buffer);
                                        }
                                    }

                                    reader.Finish();
                                    fullBody = reader.GetDocumentProperties();

                                    if (onCompletion != null)
                                        onCompletion(fullBody, error);
                                }
                                catch (Exception ex)
                                {
                                    Log.E(Tag, "SendAsyncMultipartDownloaderRequest has an error occurred.", ex);
                                }
                                finally
                                {
                                    try
                                    {
                                        inputStream.Close();
                                    }
                                    catch (Exception) { }
                                }
                            }
                            else
                            {
                                if (entity != null)
                                {
                                    try
                                    {
                                        var readTask = entity.ReadAsStreamAsync();
                                        readTask.Wait(); // TODO: This should be scaled based on content length.
                                        inputStream = readTask.Result;
                                        fullBody = Manager.GetObjectMapper().ReadValue<Object>(inputStream);
                                        if (onCompletion != null)
                                            onCompletion(fullBody, error);
                                    }
                                    catch (Exception ex)
                                    {
                                        Log.E(Tag, "SendAsyncMultipartDownloaderRequest has an error occurred.", ex);
                                    }
                                    finally
                                    {
                                        try
                                        {
                                            inputStream.Close();
                                        }
                                        catch (Exception) { }
                                    }
                                }
                            }
                        }
                    }
                    catch (ProtocolViolationException e)
                    {
                        Log.E(Tag, "client protocol exception", e);
                        error = e;
                    }
                    catch (IOException e)
                    {
                        Log.E(Tag, "io exception", e);
                        error = e;
                    }
                }), WorkExecutor.Scheduler);
            }
            catch (UriFormatException e)
            {
                Log.E(Tag, "Malformed URL for async request", e);
            }
        }

        internal void SendAsyncMultipartRequest(HttpMethod method, String relativePath, MultipartContent multiPartEntity, RemoteRequestCompletionBlock completionHandler)
        {
            Uri url = null;
            try
            {
                var urlStr = BuildRelativeURLString(relativePath);
                url = new Uri(urlStr);
            }
            catch (UriFormatException e)
            {
                throw new ArgumentException("Invalid URI format.", e);
            }

            var message = new HttpRequestMessage(method, url);
            message.Content = multiPartEntity;
            message.Headers.Add("Accept", "*/*");

            var client = clientFactory.GetHttpClient();

            var authHeader = AuthUtils.GetAuthenticationHeaderValue(Authenticator, message.RequestUri);
            if (authHeader != null)
            {
                client.DefaultRequestHeaders.Authorization = authHeader;
            }

            client.SendAsync(message, HttpCompletionOption.ResponseHeadersRead, CancellationTokenSource.Token)
                .ContinueWith(response=> {
                    if (response.Status != TaskStatus.RanToCompletion)
                    {
                        Log.E(Tag, "SendAsyncRequest did not run to completion.", response.Exception);
                        return null;
                    }
                    return response.Result.Content.ReadAsStreamAsync();
                }, CancellationTokenSource.Token)
                .ContinueWith(response=> {
                    if (response.Status != TaskStatus.RanToCompletion)
                    {
                        Log.E(Tag, "SendAsyncRequest did not run to completion.", response.Exception);
                    } else if (response.Result.Result == null || response.Result.Result.Length == 0)
                    {
                        Log.E(Tag, "Server returned an empty response.", response.Exception);
                    }
                    if (completionHandler != null) {
                        var mapper = Manager.GetObjectMapper();
                        var fullBody = mapper.ReadValue<Object>(response.Result.Result);
                        completionHandler (fullBody, response.Exception);
                    }
                }, CancellationTokenSource.Token);
        }


        // Pusher overrides this to implement the .createTarget option
        /// <summary>This is the _local document ID stored on the remote server to keep track of state.
        ///     </summary>
        /// <remarks>
        /// This is the _local document ID stored on the remote server to keep track of state.
        /// Its ID is based on the local database ID (the private one, to make the result unguessable)
        /// and the remote database's URL.
        /// </remarks>
        private string remoteCheckpointDocID = null;
        internal String RemoteCheckpointDocID()
        {

            if (remoteCheckpointDocID != null) {
                return remoteCheckpointDocID;
            } else {

                // TODO: Needs to be consistent with -hasSameSettingsAs: --
                // TODO: If a.remoteCheckpointID == b.remoteCheckpointID then [a hasSameSettingsAs: b]

                if (LocalDatabase == null) {
                    return null;
                }

                // canonicalization: make sure it produces the same checkpoint id regardless of
                // ordering of filterparams / docids
                IDictionary<String, Object> filterParamsCanonical = null;
                if (FilterParams != null) {
                    filterParamsCanonical = new SortedDictionary<String, Object>(FilterParams);
                }

                List<String> docIdsSorted = null;
                if (DocIds != null) {
                    docIdsSorted = new List<String>(DocIds);
                    docIdsSorted.Sort();
                }

                // use a treemap rather than a dictionary for purposes of canonicalization
                var spec = new SortedDictionary<String, Object>();
                spec.Put("localUUID", LocalDatabase.PrivateUUID());
                spec.Put("remoteURL", RemoteUrl.AbsoluteUri);
                spec.Put("push", !IsPull);
                spec.Put("continuous", Continuous);
                if (Filter != null) {
                    spec.Put("filter", Filter);
                }
                if (filterParamsCanonical != null) {
                    spec.Put("filterParams", filterParamsCanonical);
                }
                if (docIdsSorted != null) {
                    spec.Put("docids", docIdsSorted);
                }

                IEnumerable<byte> inputBytes = null;
                try {
                    inputBytes = Manager.GetObjectMapper().WriteValueAsBytes(spec);
                } catch (IOException e) {
                    throw new RuntimeException(e);
                }
                remoteCheckpointDocID = Misc.TDHexSHA1Digest(inputBytes);
                return remoteCheckpointDocID;

            }
        }

        internal StatusCode GetStatusFromError(Exception e)
        {
            var couchbaseLiteException = e as CouchbaseLiteException;
            if (couchbaseLiteException != null)
            {
                return couchbaseLiteException.GetCBLStatus().GetCode();
            }
            return StatusCode.Unknown;
        }

        internal void RefreshRemoteCheckpointDoc()
        {
            Log.D(Tag, "Refreshing remote checkpoint to get its _rev...");
            savingCheckpoint = true;
            AsyncTaskStarted();

            SendAsyncRequest(HttpMethod.Get, "/_local/" + RemoteCheckpointDocID(), null, (result, e) =>
            {
                try
                {
                    if (LocalDatabase == null)
                    {
                        Log.W(Tag, "db == null while refreshing remote checkpoint.  aborting");
                        return;
                    }

                    savingCheckpoint = false;

                    if (e != null && GetStatusFromError(e) != StatusCode.NotFound)
                    {
                        Log.E(Tag, "Error refreshing remote checkpoint", e);
                    }
                    else
                    {
                        Log.D(Tag, "Refreshed remote checkpoint: " + result);
                        remoteCheckpoint = (IDictionary<string, object>)result;
                        lastSequenceChanged = true;
                        SaveLastSequence();
                    }

                }
                finally
                {
                    AsyncTaskFinished(1);
                }
            }
            );
        }

        internal protected void RevisionFailed()
        {
            revisionsFailed++;
        }

        /// <summary>
        /// Called after a continuous replication has gone idle, but it failed to transfer some revisions
        /// and so wants to try again in a minute.
        /// </summary>
        /// <remarks>
        /// Called after a continuous replication has gone idle, but it failed to transfer some revisions
        /// and so wants to try again in a minute. Should be overridden by subclasses.
        /// </remarks>
        protected internal virtual void Retry()
        {
            LastError = null;
        }

        protected internal virtual void RetryIfReady()
        {
            if (!IsRunning)
            {
                return;
            }

            if (online)
            {
                Log.D(Tag, "RETRYING, to transfer missed revisions...");
                revisionsFailed = 0;
                CancelPendingRetryIfReady();
                Retry();
            }
            else
            {
                ScheduleRetryIfReady();
            }
        }

        protected internal virtual void CancelPendingRetryIfReady()
        {
            if (RetryIfReadyTask != null && !RetryIfReadyTask.IsCanceled && RetryIfReadyTokenSource != null)
            {
                RetryIfReadyTokenSource.Cancel();
            }
        }

        protected internal virtual void ScheduleRetryIfReady()
        {
            RetryIfReadyTokenSource = new CancellationTokenSource();
            RetryIfReadyTask = Task.Delay(RetryDelay * 1000)
                .ContinueWith(task =>
                {
                    if (RetryIfReadyTokenSource != null && !RetryIfReadyTokenSource.IsCancellationRequested)
                        RetryIfReady();
                }, RetryIfReadyTokenSource.Token);
        }

    #endregion

    #region Instance Members

        /// <summary>
        /// Gets the local <see cref="Couchbase.Lite.Database"/> being replicated to/from.
        /// </summary>
        /// <value>The local <see cref="Couchbase.Lite.Database"/> being replicated to/from.</value>
        public Database LocalDatabase { get; private set; }

        /// <summary>
        /// Gets the remote URL being replicated to/from.
        /// </summary>
        /// <value>The remote URL being replicated to/from.</value>
        public Uri RemoteUrl { get; private set; }

        /// <summary>
        /// Gets whether the <see cref="Couchbase.Lite.Replication"/> pulls from,
        /// as opposed to pushes to, the target.
        /// </summary>
        /// <value>
        /// <c>true</c> if the <see cref="Couchbase.Lite.Replication"/>
        /// is pull; otherwise, <c>false</c>.
        /// </value>
        public abstract Boolean IsPull { get; }

        /// <summary>
        /// Gets or sets whether the target <see cref="Couchbase.Lite.Database"/> should be created
        /// if it doesn't already exist. This only has an effect if the target supports it.
        /// </summary>
        /// <value><c>true</c> if the target <see cref="Couchbase.Lite.Database"/> should be created if
        /// it doesn't already exist; otherwise, <c>false</c>.</value>
        public abstract Boolean CreateTarget { get; set; }

        /// <summary>
        /// Gets or sets whether the <see cref="Couchbase.Lite.Replication"/> operates continuously,
        /// replicating changes as the source <see cref="Couchbase.Lite.Database"/> is modified.
        /// </summary>
        /// <value><c>true</c> if continuous; otherwise, <c>false</c>.</value>
        public Boolean Continuous
        {
            get { return continuous; }
            set { if (!IsRunning) continuous = value; }
        }

        /// <summary>
        /// Gets or sets the name of an optional filter function to run on the source
        /// <see cref="Couchbase.Lite.Database"/>. Only documents for which the function
        /// returns true are replicated.
        /// </summary>
        /// <value>
        /// The name of an optional filter function to run on the source
        /// <see cref="Couchbase.Lite.Database"/>.
        /// </value>
        public String Filter { get; set; }

        /// <summary>
        /// Gets or sets the parameters to pass to the filter function.
        /// </summary>
        /// <value>The parameters to pass to the filter function.</value>
        public IDictionary<String, Object> FilterParams { get; set; }

        /// <summary>
        /// Gets or sets the list of Sync Gateway channel names to filter by for pull <see cref="Couchbase.Lite.Replication"/>.
        /// </summary>
        /// <remarks>
        /// Gets or sets the list of Sync Gateway channel names to filter by for pull <see cref="Couchbase.Lite.Replication"/>.
        /// A null value means no filtering, and all available channels will be replicated.
        /// Only valid for pull replications whose source database is on a Couchbase Sync Gateway server.
        /// This is a convenience property that just sets the values of filter and filterParams.
        /// </remarks>
        /// <value>The list of Sync Gateway channel names to filter by for pull <see cref="Couchbase.Lite.Replication"/>.</value>
        public IEnumerable<String> Channels {
            get
            {
                if (FilterParams == null || FilterParams.IsEmpty())
                {
                    return new List<string>();
                }

                var p = FilterParams.ContainsKey(ChannelsQueryParam)
                    ? (string)FilterParams[ChannelsQueryParam]
                    : null;
                if (!IsPull || Filter == null || !Filter.Equals(ByChannelFilterName) || p == null || p.IsEmpty())
                {
                    return new List<string>();
                }

                var pArray = p.Split(new Char[] {','});
                return pArray.ToList<string>();
            }
            set
            {
                if (value != null && value.Any())
                {
                    if (!IsPull)
                    {
                        Log.W(Tag, "filterChannels can only be set in pull replications");
                        return;
                    }

                    Filter = ByChannelFilterName;
                    var filterParams = new Dictionary<string, object>();
                    filterParams.Put(ChannelsQueryParam, String.Join(",", value));
                    FilterParams = filterParams;
                }
                else if (Filter != null && Filter.Equals(ByChannelFilterName))
                {
                    Filter = null;
                    FilterParams = null;
                }
            }
        }

        /// <summary>
        /// Gets or sets the ids of the <see cref="Couchbase.Lite.Document"/>s to replicate.
        /// </summary>
        /// <value>The ids of the <see cref="Couchbase.Lite.Document"/>s to replicate.</value>
        public abstract IEnumerable<String> DocIds { get; set; }

        /// <summary>
        /// Gets or sets the extra HTTP headers to send in <see cref="Couchbase.Lite.Replication"/>
        /// requests to the remote <see cref="Couchbase.Lite.Database"/>.
        /// </summary>
        /// <value>
        /// the extra HTTP headers to send in <see cref="Couchbase.Lite.Replication"/> requests
        /// to the remote <see cref="Couchbase.Lite.Database"/>.
        /// </value>
        public abstract IDictionary<String, String> Headers { get; set; }

        /// <summary>
        /// Gets the <see cref="Couchbase.Lite.Replication"/>'s current status.
        /// </summary>
        /// <value>The <see cref="Couchbase.Lite.Replication"/>'s current status.</value>
        public ReplicationStatus Status { get; set; }

        /// <summary>
        /// Gets whether the <see cref="Couchbase.Lite.Replication"/> is running.
        /// Continuous <see cref="Couchbase.Lite.Replication"/>s never actually stop,
        /// instead they go idle waiting for new data to appear.
        /// </summary>
        /// <value>
        /// <c>true</c> if <see cref="Couchbase.Lite.Replication"/> is running; otherwise, <c>false</c>.
        /// </value>
        public Boolean IsRunning { get; protected set; }

        /// <summary>
        /// Gets the last error, if any, that occurred since the <see cref="Couchbase.Lite.Replication"/> was started.
        /// </summary>
        public Exception LastError { get; protected set; }

        /// <summary>
        /// If the <see cref="Couchbase.Lite.Replication"/> is active, gets the number of completed changes that have been processed, otherwise 0.
        /// </summary>
        /// <value>The completed changes count.</value>
        public Int32 CompletedChangesCount {
            get { return completedChangesCount; }
            protected set {
                Log.V(Tag, "Updating completedChanges count from " + completedChangesCount + " -> " + value);
                completedChangesCount = value;
                NotifyChangeListeners();
            }
        }

        /// <summary>
        /// If the <see cref="Couchbase.Lite.Replication"/> is active, gets the number of changes to be processed, otherwise 0.
        /// </summary>
        /// <value>The changes count.</value>
        public Int32 ChangesCount {
            get { return changesCount; }
            protected set {
                Log.V(Tag, "Updating changes count from " + changesCount + " -> " + value);
                changesCount = value;
                NotifyChangeListeners();
            }
        }

        protected void SetLastError(Exception error) {
            if (LastError != error)
            {
                Log.E(Tag, " Progress: set error = ", error);
                LastError = error;
                NotifyChangeListeners();
            }
        }

        //Methods

        /// <summary>
        /// Starts the <see cref="Couchbase.Lite.Replication"/>.
        /// </summary>
        public void Start()
        {
            if (!LocalDatabase.Open())
            {
                // Race condition: db closed before replication starts
                Log.W(Tag, "Not starting replication because db.isOpen() returned false.");
                return;
            }

            if (IsRunning)
            {
                return;
            }

            LocalDatabase.AddReplication(this);
            LocalDatabase.AddActiveReplication(this);
            sessionID = string.Format("repl{0:000}", ++lastSessionID);
            Log.V(Tag, "STARTING ...");
            IsRunning = true;
            LastSequence = null;
            CheckSession();

            var reachabilityManager = LocalDatabase.Manager.Context.NetworkReachabilityManager;
            if (reachabilityManager != null)
            {
                networkReachabilityEventHandler = (sender, e) =>
                {
                    if (e.Status == NetworkReachabilityStatus.Reachable)
                    {
                        GoOnline();
                    }
                    else
                    {
                        GoOffline();
                    }
                };
                reachabilityManager.Changed += networkReachabilityEventHandler;
            }
        }

        /// <summary>
        /// Stops the <see cref="Couchbase.Lite.Replication"/>.
        /// </summary>
        public virtual void Stop()
        {
            if (!IsRunning)
            {
                return;
            }

            Log.V(Tag, "STOPPING...");
            Batcher.Clear(); // no sense processing any pending changes
            continuous = false;
            StopRemoteRequests();
            CancelPendingRetryIfReady();
            LocalDatabase.ForgetReplication(this);

            if (IsRunning && asyncTaskCount <= 0)
            {
                Log.V(Tag, "calling stopped()");
                Stopped();
            }
            else
            {
                Log.V(Tag, "not calling stopped().  running: " + IsRunning + " asyncTaskCount: " + asyncTaskCount);
            }
        }

        /// <summary>
        /// Restarts the <see cref="Couchbase.Lite.Replication"/>.
        /// </summary>
        public void Restart()
        {
            // TODO: add the "started" flag and check it here
            Stop();
            Start();
        }

        public void SetCookie(string name, string value, string path, DateTime expirationDate, bool secure, bool httpOnly)
        {
            var cookie = new Cookie(name, value);
            cookie.Expires = expirationDate;
            cookie.Secure = secure;
            cookie.HttpOnly = httpOnly;
            cookie.Domain = RemoteUrl.GetHost();

            if (!string.IsNullOrEmpty(path))
            {
                cookie.Path = path;
            }
            else
            {
                cookie.Path = RemoteUrl.PathAndQuery;
            }

            var cookies = new CookieCollection();
            cookies.Add(cookie);
            clientFactory.AddCookies(cookies);
        }

        public void DeleteCookie(String name)
        {
            clientFactory.DeleteCookie(RemoteUrl, name);
        }

        /// <summary>
        /// Adds or Removed a <see cref="Couchbase.Lite.Database"/> change delegate
        /// that will be called whenever the <see cref="Couchbase.Lite.Replication"/>
        /// changes.
        /// </summary>
        public event EventHandler<ReplicationChangeEventArgs> Changed;
    }
    #endregion

    #region EventArgs Subclasses

        ///
        /// <see cref="Couchbase.Lite.Replication"/> Change Event Arguments.
        ///
        public class ReplicationChangeEventArgs : EventArgs
        {
            //Properties
            /// <summary>
            /// Gets the <see cref="Couchbase.Lite.Replication"/> that raised the event.
            /// </summary>
            /// <value>The <see cref="Couchbase.Lite.Replication"/> that raised the event.</value>
            public Replication Source { get; private set; }

            /// <summary>
            /// Initializes a new instance of the <see cref="Couchbase.Lite.Replication+ReplicationChangeEventArgs"/> class.
            /// </summary>
            /// <param name="sender">The <see cref="Couchbase.Lite.Replication"/> that raised the event.</param>
            public ReplicationChangeEventArgs (Replication sender)
            {
                Source = sender;
            }
        }

    #endregion


}<|MERGE_RESOLUTION|>--- conflicted
+++ resolved
@@ -706,19 +706,11 @@
             Log.V(Tag, "set batcher to null");
 
             Batcher = null;
-<<<<<<< HEAD
-            
+
             if (LocalDatabase != null)
             {
                 var reachabilityManager = LocalDatabase.Manager.Context.NetworkReachabilityManager;
                 if (reachabilityManager != null)
-=======
-
-            if (LocalDatabase != null)
-            {
-                var reachabilityManager = LocalDatabase.Manager.Context.NetworkReachabilityManager;
-                if (reachabilityManager != null) 
->>>>>>> cf61b05c
                 {
                     reachabilityManager.Changed -= networkReachabilityEventHandler;
                 }
